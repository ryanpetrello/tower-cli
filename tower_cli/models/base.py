# Copyright 2015, Ansible, Inc.
# Luke Sneeringer <lsneeringer@ansible.com>
#
# Licensed under the Apache License, Version 2.0 (the "License");
# you may not use this file except in compliance with the License.
# You may obtain a copy of the License at
#
#     http://www.apache.org/licenses/LICENSE-2.0
#
# Unless required by applicable law or agreed to in writing, software
# distributed under the License is distributed on an "AS IS" BASIS,
# WITHOUT WARRANTIES OR CONDITIONS OF ANY KIND, either express or implied.
# See the License for the specific language governing permissions and
# limitations under the License.

from __future__ import absolute_import, division, unicode_literals

import functools
import inspect
import itertools
import json
import yaml
import math
import re
import sys
import time
from copy import copy
from base64 import b64decode

import six

import click
from click._compat import isatty as is_tty

from tower_cli import resources
from tower_cli.api import client
from tower_cli.conf import settings
from tower_cli.models.fields import Field
from tower_cli.utils import exceptions as exc
from tower_cli.utils.command import Command
from tower_cli.utils import debug, secho
from tower_cli.utils.data_structures import OrderedDict
from tower_cli.utils.decorators import command
from tower_cli.utils.parser import ordered_dump


class ResourceMeta(type):
    """Metaclass for the creation of a Model subclass, which pulls fields
    aside into their appropriate tuple and handles other initialization.
    """
    def __new__(cls, name, bases, attrs):
        super_new = super(ResourceMeta, cls).__new__

        # Mark all `@resources.command` methods as CLI commands.
        commands = set()
        for base in bases:
            base_commands = getattr(base, 'commands', [])
            commands = commands.union(base_commands)

        # Read list of deprecated resource methods if present.
        deprecates = attrs.pop('deprecated_methods', [])

        for key, value in attrs.items():
            if getattr(value, '_cli_command', False):
                commands.add(key)
                if key in deprecates:
                    setattr(value, 'deprecated', True)

            # If this method has been overwritten from the superclass, copy
            # any click options or arguments from the superclass implementation
            # down to the subclass implementation.
            if not len(bases):
                continue
            superclass = bases[0]
            super_method = getattr(superclass, key, None)
            if super_method and getattr(super_method, '_cli_command', False):
                # Copy the click parameters from the parent method to the
                # child.
                cp = getattr(value, '__click_params__', [])
                cp = getattr(super_method, '__click_params__', []) + cp
                value.__click_params__ = cp

                # Copy the command attributes from the parent to the child,
                # if the child has not overridden them.
                for attkey, attval in super_method._cli_command_attrs.items():
                    value._cli_command_attrs.setdefault(attkey, attval)
        attrs['commands'] = sorted(commands)

        # Sanity check: Only perform remaining initialization for subclasses
        # actual resources, not abstract ones.
        if attrs.pop('abstract', False):
            return super_new(cls, name, bases, attrs)

        # Initialize a new attributes dictionary.
        newattrs = {}

        # Iterate over each of the fields and move them into a
        # `fields` list; port remaining attrs unchanged into newattrs.
        fields = []
        unique_fields = set()
        for k, v in attrs.items():
            if isinstance(v, Field):
                v.name = k
                fields.append(v)
                if v.unique:
                    unique_fields.add(v.name)
            else:
                newattrs[k] = v
        newattrs['fields'] = sorted(fields)
        newattrs['unique_fields'] = unique_fields

        # Cowardly refuse to create a Resource with no endpoint
        # (unless it's the base class).
        if not newattrs.get('endpoint', None):
            raise TypeError('Resource subclasses must have an `endpoint`.')

        # Ensure that the endpoint ends in a trailing slash, since we
        # expect this when we build URLs based on it.
        if isinstance(newattrs['endpoint'], six.string_types):
            if not newattrs['endpoint'].startswith('/'):
                newattrs['endpoint'] = '/' + newattrs['endpoint']
            if not newattrs['endpoint'].endswith('/'):
                newattrs['endpoint'] += '/'

        # Construct the class.
        return super_new(cls, name, bases, newattrs)


class BaseResource(six.with_metaclass(ResourceMeta)):
    """Abstract class representing resources within the Ansible Tower
    system, on which actions can be taken."""
    abstract = True  # Not inherited.
    cli_help = ''
    endpoint = None
    identity = ('name',)

    def as_command(self):
        """Return a `click.Command` class for interacting with this
        Resource.
        """
        class Subcommand(click.MultiCommand):
            """A subcommand that implements all command methods on the
            Resource.
            """
            def __init__(self, resource, *args, **kwargs):
                self.resource = resource
                self.resource_name = getattr(
                    resource, 'resource_name',
                    resource.__module__.split('.')[-1]
                )
                self.resource_name = self.resource_name.replace('_', ' ')
                super(Subcommand, self).__init__(
                    *args,
                    help=self.resource.cli_help,
                    **kwargs
                )

            def list_commands(self, ctx):
                """Return a list of all methods decorated with the
                @resources.command decorator.
                """
                return self.resource.commands

            def get_command(self, ctx, name):
                """Retrieve the appropriate method from the Resource,
                decorate it as a click command, and return that method.
                """
                # Sanity check: Does a method exist corresponding to this
                # command? If not, None is returned for click to raise
                # exception.
                if not hasattr(self.resource, name):
                    return None

                # Get the method.
                method = getattr(self.resource, name)

                # Get any attributes that were given at command-declaration
                # time.
                attrs = getattr(method, '_cli_command_attrs', {})

                # If the help message comes from the docstring, then
                # convert it into a message specifically for this resource.
                help_text = inspect.getdoc(method)
                attrs['help'] = self._auto_help_text(help_text or '')

                # On some methods, we ignore the defaults, which are intended
                # for writing and not reading; process this.
                ignore_defaults = attrs.pop('ignore_defaults', False)

                # Wrap the method, such that it outputs its final return
                # value rather than returning it.
                new_method = self._echo_method(method)

                # Soft copy the "__click_params__", if any exist.
                # This is the internal holding method that the click library
                # uses to store @click.option and @click.argument directives
                # before the method is converted into a command.
                #
                # Because self._echo_method uses @functools.wraps, this is
                # actually preserved; the purpose of copying it over is
                # so we can get our resource fields at the top of the help;
                # the easiest way to do this is to load them in before the
                # conversion takes place. (This is a happy result of Armin's
                # work to get around Python's processing decorators
                # bottom-to-top.)
                click_params = getattr(method, '__click_params__', [])
                new_method.__click_params__ = copy(click_params)

                # Write options based on the fields available on this resource.
                fao = attrs.pop('use_fields_as_options', True)
                if fao:
                    for field in reversed(self.resource.fields):
                        if not field.is_option:
                            continue

                        # If we got an iterable rather than a boolean,
                        # then it is a list of fields to use; check for
                        # presence in that list.
                        if not isinstance(fao, bool) and field.name not in fao:
                            continue

                        # Create the initial arguments based on the
                        # option value. If we have a different key to use
                        # (which is what gets routed to the Tower API),
                        # ensure that is the first argument.
                        args = [field.option]
                        if field.key:
                            args.insert(0, field.key)

                        # short name aliases for common flags
                        short_fields = {
                            'name': 'n',
                            'description': 'd',
                            'inventory': 'i',
                            'extra_vars': 'e'
                        }
                        if field.name in short_fields:
                            args.append('-'+short_fields[field.name])

                        # Apply the option to the method.
                        option_help = field.help
                        if field.required:
                            option_help = '[REQUIRED] ' + option_help
                        click.option(
                            *args,
                            default=field.default if not ignore_defaults
                            else None,
                            help=option_help,
                            type=field.type,
                            show_default=field.show_default,
                            multiple=field.multiple
                        )(new_method)

                # Make a click Command instance using this method
                # as the callback, and return it.
                cmd = command(name=name, cls=Command, **attrs)(new_method)

                # If this method has a `pk` positional argument,
                # then add a click argument for it.
                code = six.get_function_code(method)
                if 'pk' in code.co_varnames:
                    click.argument('pk', nargs=1, required=False,
                                   type=str, metavar='[ID]')(cmd)

                # Done; return the command.
                return cmd

            def _auto_help_text(self, help_text):
                """Given a method with a docstring, convert the docstring
                to more CLI appropriate wording, and also disambiguate the
                word "object" on the base class docstrings.
                """
                # Convert the word "object" to the appropriate type of
                # object being modified (e.g. user, organization).
                an_prefix = ('a', 'e', 'i', 'o')
                if not self.resource_name.lower().startswith(an_prefix):
                    help_text = help_text.replace('an object',
                                                  'a %s' % self.resource_name)
                if self.resource_name.lower().endswith('y'):
                    help_text = help_text.replace(
                        'objects',
                        '%sies' % self.resource_name[:-1],
                    )
                help_text = help_text.replace('object', self.resource_name)

                # Convert some common Python terms to their CLI equivalents.
                help_text = help_text.replace('keyword argument', 'option')
                help_text = help_text.replace('raise an exception',
                                              'abort with an error')

                # Convert keyword arguments specified in docstrings enclosed
                # by backticks to switches.
                for match in re.findall(r'`([\w_]+)`', help_text):
                    option = '--%s' % match.replace('_', '-')
                    help_text = help_text.replace('`%s`' % match, option)

                # Done; return the new help text.
                return help_text

            def _echo_method(self, method):
                """Given a method, return a method that runs the internal
                method and echos the result.
                """
                @functools.wraps(method)
                def func(*args, **kwargs):
                    # Echo warning if this method is deprecated.
                    if getattr(method, 'deprecated', False):
                        debug.log('This method is deprecated in Tower 3.0.',
                                  header='warning')

                    result = method(*args, **kwargs)

                    # If this was a request that could result in a modification
                    # of data, print it in Ansible coloring.
                    color_info = {}
                    if 'changed' in result:
                        if result['changed']:
                            color_info['fg'] = 'yellow'
                        else:
                            color_info['fg'] = 'green'

                    # Piece together the result into the proper format.
                    format = getattr(self, '_format_%s' % settings.format)
                    output = format(result)

                    # Perform the echo.
                    secho(output, **color_info)
                return func

            def _format_json(self, payload):
                """Convert the payload into a JSON string with proper
                indentation and return it.
                """
                return json.dumps(payload, indent=2)

            def _format_yaml(self, payload):
                """Convert the payload into a YAML string with proper
                indentation and return it.
                """
                return ordered_dump(payload, Dumper=yaml.SafeDumper,
                                    default_flow_style=False)

            def _format_human(self, payload):
                """Convert the payload into an ASCII table suitable for
                printing on screen and return it.
                """
                page = None
                total_pages = None

                # What are the columns we will show?
                columns = [field.name for field in self.resource.fields
                           if field.display or settings.description_on and
                           field.name == 'description']
                columns.insert(0, 'id')

                # Save a dictionary-by-name of fields for later use
                fields_by_name = {}
                for field in self.resource.fields:
                    fields_by_name[field.name] = field

                # Sanity check: If there is a "changed" key in our payload
                # and little else, we print a short message and not a table.
                # this specifically applies to deletion
                if 'changed' in payload and 'id' not in payload:
                    return 'OK. (changed: {0})'.format(
                        six.text_type(payload['changed']).lower(),
                    )

                # Sanity check: If there is no ID and no results, then this
                # is unusual output; keep our table formatting, but plow
                # over the columns-as-keys stuff above.
                # this originally applied to launch/status/update methods
                # but it may become deprecated
                if 'id' not in payload and 'results' not in payload:
                    columns = [i for i in payload.keys()]

                # Get our raw rows into a standard format.
                if 'results' in payload:
                    raw_rows = payload['results']
                    if payload.get('count', 0) > len(payload['results']):
                        prev = payload.get('previous', 0) or 0
                        page = prev + 1
                        count = payload['count']
                        if payload.get('next', None):
                            total_pages = math.ceil(count / len(raw_rows))
                        else:
                            total_pages = page
                else:
                    raw_rows = [payload]

                # If we have no rows to display, return this information
                # and don't do any further processing.
                if not raw_rows:
                    return 'No records found.'

                # Determine the width for each column.
                widths = {}
                for col in columns:
                    widths[col] = max(
                        len(col),
                        *[len(six.text_type(i.get(col, 'N/A')))
                          for i in raw_rows]
                    )
                    fd = fields_by_name.get(col, None)
                    if fd is not None and fd.col_width is not None:
                        widths[col] = fd.col_width

                # It's possible that the column widths will exceed our terminal
                # width; if so, reduce column widths accordingly.
                # TODO: Write this.

                # Put together the divider row.
                # This is easy and straightforward: it's simply a table divider
                # using the widths calculated.
                divider_row = ''
                for col in columns:
                    divider_row += '=' * widths[col] + ' '
                divider_row.rstrip()

                # Put together the header row.
                # This is also easy and straightforward; simply center the
                # headers (which str.format does for us!).
                header_row = ''
                for col in columns:
                    header_row += ('{0:^%d}' % widths[col]).format(col) + ' '
                header_row.rstrip()

                # Piece together each row of data.
                data_rows = []
                for raw_row in raw_rows:
                    data_row = ''
                    for col in columns:
                        template = '{0:%d}' % widths[col]
                        value = raw_row.get(col, 'N/A')
                        if isinstance(raw_row.get(col, 'N/A'), bool):
                            template = template.replace('{0:', '{0:>')
                            value = six.text_type(value).lower()
                        # Truncate the cell entry if exceeds manually
                        # specified column width limit
                        fd = fields_by_name.get(col, None)
                        if fd is not None and fd.col_width is not None:
                            str_value = template.format(value or '')
                            if len(str_value) > fd.col_width:
                                value = str_value[:fd.col_width]
                        data_row += template.format(value or '') + ' '
                    data_rows.append(data_row.rstrip())

                # Result the resulting table.
                response = '\n'.join((
                    divider_row, header_row, divider_row,
                    '\n'.join(data_rows),
                    divider_row,
                ))
                if page:
                    response += '(Page %d of %d.)' % (page, total_pages)
                if payload.get('changed', False):
                    response = 'Resource changed.\n' + response
                return response

        return Subcommand(resource=self)


class ResourceMethods(BaseResource):
    """Abstract subclass of BaseResource that adds the standard create,
    modify, list, get, and delete methods.

    Some of these methods are not created as commands, but will be
    implemented as commands inside of non-abstract child classes.
    Particularly, create is not a command in this class, but will be for
    some (but not all) child classes."""
    abstract = True  # Not inherited.

    # The basic methods for interacting with a resource are `read`, `write`,
    # and `delete`; these cover basic CRUD situations and have options
    # to handle most desired behavior.
    #
    # Most likely, `read` and `write` won't see much direct use; rather,
    # `get` and `list` are wrappers around `read` and `create` and
    # `modify` are wrappers around `write`.

    def _pop_none(self, kwargs):
        """Remove default values (anything where the value is None).
        click is unfortunately bad at the way it sends through unspecified
        defaults."""
        for key, value in copy(kwargs).items():
            if value is None:
                kwargs.pop(key)
            if hasattr(value, 'read'):
                kwargs[key] = value.read()

    def read(self, pk=None, fail_on_no_results=False,
             fail_on_multiple_results=False, **kwargs):
        """Retrieve and return objects from the Ansible Tower API.

        If an `object_id` is provided, only attempt to read that object,
        rather than the list at large.

        If `fail_on_no_results` is True, then zero results is considered
        a failure case and raises an exception; otherwise, empty list is
        returned. (Note: This is always True if a primary key is included.)

        If `fail_on_multiple_results` is True, then at most one result is
        expected, and more results constitutes a failure case.
        (Note: This is meaningless if a primary key is included, as there can
        never be multiple results.)
        """
        # Piece together the URL we will be hitting.
        url = self.endpoint
        if pk:
            url += '%s/' % pk

        # Pop the query parameter off of the keyword arguments; it will
        # require special handling (below).
        queries = kwargs.pop('query', [])

        # Remove default values (anything where the value is None).
        self._pop_none(kwargs)

        # Remove fields that are specifically excluded from lookup
        for field in self.fields:
            if field.no_lookup and field.name in kwargs:
                kwargs.pop(field.name)

        # If queries were provided, process them.
        for query in queries:
            if query[0] in kwargs:
                raise exc.BadRequest('Attempted to set %s twice.'
                                     % query[0].replace('_', '-'))
            kwargs[query[0]] = query[1]

        # Make the request to the Ansible Tower API.
        r = client.get(url, params=kwargs)
        resp = r.json()

        # If this was a request with a primary key included, then at the
        # point that we got a good result, we know that we're done and can
        # return the result.
        if pk:
            # Make the results all look the same, for easier parsing
            # by other methods.
            #
            # Note that the `get` method will effectively undo this operation,
            # but that's a good thing, because we might use `get` without a
            # primary key.
            return {'count': 1, 'results': [resp]}

        # Did we get zero results back when we shouldn't?
        # If so, this is an error, and we need to complain.
        if fail_on_no_results and resp['count'] == 0:
            raise exc.NotFound('The requested object could not be found.')

        # Did we get more than one result back?
        # If so, this is also an error, and we need to complain.
        if fail_on_multiple_results and resp['count'] >= 2:
            raise exc.MultipleResults('Expected one result, got %d. Possibly '
                                      'caused by not providing required '
                                      'fields. Please tighten '
                                      'your criteria.' % resp['count'])

        # Return the response.
        return resp

    def write(self, pk=None, create_on_missing=False, fail_on_found=False,
              force_on_exists=True, **kwargs):
        """Modify the given object using the Ansible Tower API.
        Return the object and a boolean value informing us whether or not
        the record was changed.

        If `create_on_missing` is True, then an object matching the
        appropriate unique criteria is not found, then a new object is created.

        If there are no unique criteria on the model (other than the primary
        key), then this will always constitute a creation (even if a match
        exists) unless the primary key is sent.

        If `fail_on_found` is True, then if an object matching the unique
        criteria already exists, the operation fails.

        If `force_on_exists` is True, then if an object is modified based on
        matching via. unique fields (as opposed to the primary key), other
        fields are updated based on data sent. If `force_on_exists` is set
        to False, then the non-unique values are only written in a creation
        case.
        """
        existing_data = {}

        # Remove default values (anything where the value is None).
        self._pop_none(kwargs)

        # Determine which record we are writing, if we weren't given a
        # primary key.
        if not pk:
            debug.log('Checking for an existing record.', header='details')
            existing_data = self._lookup(
                fail_on_found=fail_on_found,
                fail_on_missing=not create_on_missing,
                include_debug_header=False,
                **kwargs
            )
            if existing_data:
                pk = existing_data['id']
        else:
            # We already know the primary key, but get the existing data.
            # This allows us to know whether the write made any changes.
            debug.log('Getting existing record.', header='details')
            existing_data = self.get(pk)

        # Sanity check: Are we missing required values?
        # If we don't have a primary key, then all required values must be
        # set, and if they're not, it's an error.
        missing_fields = []
        for i in self.fields:
            if i.key not in kwargs and i.name not in kwargs and i.required:
                missing_fields.append(i.key or i.name)
        if missing_fields and not pk:
            raise exc.BadRequest('Missing required fields: %s' %
                                 ', '.join(missing_fields).replace('_', '-'))

        # Sanity check: Do we need to do a write at all?
        # If `force_on_exists` is False and the record was, in fact, found,
        # then no action is required.
        if pk and not force_on_exists:
            debug.log('Record already exists, and --force-on-exists is off; '
                      'do nothing.', header='decision', nl=2)
            answer = OrderedDict((
                ('changed', False),
                ('id', pk),
            ))
            answer.update(existing_data)
            return answer

        # Similarly, if all existing data matches our write parameters,
        # there's no need to do anything.
        if all([kwargs[k] == existing_data.get(k, None)
                for k in kwargs.keys()]):
            debug.log('All provided fields match existing data; do nothing.',
                      header='decision', nl=2)
            answer = OrderedDict((
                ('changed', False),
                ('id', pk),
            ))
            answer.update(existing_data)
            return answer

        # Reinsert None for special case of null association
        for key in kwargs:
            if kwargs[key] == 'null':
                kwargs[key] = None

        # Get the URL and method to use for the write.
        url = self.endpoint
        method = 'POST'
        if pk:
            url += '%s/' % pk
            method = 'PATCH'

        # If debugging is on, print the URL and data being sent.
        debug.log('Writing the record.', header='details')

        # Actually perform the write.
        r = getattr(client, method.lower())(url, data=kwargs)

        # At this point, we know the write succeeded, and we know that data
        # was changed in the process.
        answer = OrderedDict((
            ('changed', True),
            ('id', r.json()['id']),
        ))
        answer.update(r.json())
        return answer

    @resources.command
    def delete(self, pk=None, fail_on_missing=False, **kwargs):
        """Remove the given object.

        If `fail_on_missing` is True, then the object's not being found is
        considered a failure; otherwise, a success with no change is reported.
        """
        # If we weren't given a primary key, determine which record we're
        # deleting.
        if not pk:
            existing_data = self._lookup(fail_on_missing=fail_on_missing,
                                         **kwargs)
            if not existing_data:
                return {'changed': False}
            pk = existing_data['id']

        # Attempt to delete the record.
        # If it turns out the record doesn't exist, handle the 404
        # appropriately (this is an okay response if `fail_on_missing` is
        # False).
        url = '%s%d/' % (self.endpoint, pk)
        debug.log('DELETE %s' % url, fg='blue', bold=True)
        try:
            client.delete(url)
            return {'changed': True}
        except exc.NotFound:
            if fail_on_missing:
                raise
            return {'changed': False}

    # Convenience wrappers around `read` and `write`:
    #   - read:  get, list
    #   - write: create, modify

    @resources.command(ignore_defaults=True)
    def get(self, pk=None, **kwargs):
        """Return one and exactly one object.

        Lookups may be through a primary key, specified as a positional
        argument, and/or through filters specified through keyword arguments.

        If the number of results does not equal one, raise an exception.
        """
        if kwargs.pop('include_debug_header', True):
            debug.log('Getting the record.', header='details')
        response = self.read(pk=pk, fail_on_no_results=True,
                             fail_on_multiple_results=True, **kwargs)
        return response['results'][0]

    @resources.command(ignore_defaults=True, no_args_is_help=False)
    @click.option('all_pages', '-a', '--all-pages',
                  is_flag=True, default=False, show_default=True,
                  help='If set, collate all pages of content from the API '
                       'when returning results.')
    @click.option('--page', default=1, type=int, show_default=True,
                  help='The page to show. Ignored if --all-pages '
                       'is sent.')
    @click.option('-Q', '--query', required=False, nargs=2, multiple=True,
                  help='A key and value to be passed as an HTTP query string '
                       'key and value to the Tower API. Will be run through '
                       'HTTP escaping. This argument may be sent multiple '
                       'times.\nExample: `--query foo bar` would be passed '
                       'to Tower as ?foo=bar')
    def list(self, all_pages=False, **kwargs):
        """Return a list of objects.

        If one or more filters are provided through keyword arguments,
        filter the results accordingly.

        If no filters are provided, return all results.
        """
        # If the `all_pages` flag is set, then ignore any page that might
        # also be sent.
        if all_pages:
            kwargs.pop('page', None)

        # Get the response.
        debug.log('Getting records.', header='details')
        response = self.read(**kwargs)

        # Alter the "next" and "previous" to reflect simple integers,
        # rather than URLs, since this endpoint just takes integers.
        for key in ('next', 'previous'):
            if not response.get(key):
                continue
            match = re.search(r'page=(?P<num>[\d]+)', response[key])
            if match is None and key == 'previous':
                response[key] = 1
                continue
            response[key] = int(match.groupdict()['num'])

        # If we were asked for all pages, keep retrieving pages until we
        # have them all.
        if all_pages and response['next']:
            cursor = copy(response)
            while cursor['next']:
                cursor = self.list(**dict(kwargs, page=cursor['next']))
                response['results'] += cursor['results']

        # Done; return the response
        return response

    def _assoc(self, url_fragment, me, other):
        """Associate the `other` record with the `me` record."""

        # Get the endpoint for foreign records within this object.
        url = self.endpoint + '%d/%s/' % (me, url_fragment)

        # Attempt to determine whether the other record already exists here,
        # for the "changed" moniker.
        r = client.get(url, params={'id': other}).json()
        if r['count'] > 0:
            return {'changed': False}

        # Send a request adding the other record to this one.
        r = client.post(url, data={'associate': True, 'id': other})
        return {'changed': True}

    def _disassoc(self, url_fragment, me, other):
        """Disassociate the `other` record from the `me` record."""

        # Get the endpoint for foreign records within this object.
        url = self.endpoint + '%d/%s/' % (me, url_fragment)

        # Attempt to determine whether the other record already is absent, for
        # the "changed" moniker.
        r = client.get(url, params={'id': other}).json()
        if r['count'] == 0:
            return {'changed': False}

        # Send a request removing the foreign record from this one.
        r = client.post(url, data={'disassociate': True, 'id': other})
        return {'changed': True}

    def _lookup(self, fail_on_missing=False, fail_on_found=False,
                include_debug_header=True, **kwargs):
        """Attempt to perform a lookup that is expected to return a single
        result, and return the record.

        This method is a wrapper around `get` that strips out non-unique
        keys, and is used internally by `write` and `delete`.
        """
        # Determine which parameters we are using to determine
        # the appropriate field.
        read_params = {}
        for field_name in self.identity:
            if field_name in kwargs:
                read_params[field_name] = kwargs[field_name]

        # Special case of resources that only only addressable by id
        if 'id' in self.identity and len(self.identity) == 1:
            return {}

        # Sanity check: Do we have any parameters?
        # If not, then there's no way for us to do this read.
        if not read_params:
            raise exc.BadRequest('Cannot reliably determine which record '
                                 'to write. Include an ID or unique '
                                 'fields.')

        # Get the record to write.
        try:
            existing_data = self.get(include_debug_header=include_debug_header,
                                     **read_params)
            if fail_on_found:
                raise exc.Found('A record matching %s already exists, and '
                                'you requested a failure in that case.' %
                                read_params)
            return existing_data
        except exc.NotFound:
            if fail_on_missing:
                raise exc.NotFound('A record matching %s does not exist, and '
                                   'you requested a failure in that case.' %
                                   read_params)
            return {}


class MonitorableResource(ResourceMethods):
    """A resource that is able to be tied to a running task, such as a job
    or project, and thus able to be monitored.
    """
    abstract = True  # Not inherited.

    def __init__(self, *args, **kwargs):
        if not hasattr(self, 'unified_job_type'):
            self.unified_job_type = self.endpoint
        return super(MonitorableResource, self).__init__(*args, **kwargs)

    def status(self, pk, detail=False):
        """A stub method requesting the status of the resource."""
        raise NotImplementedError('This resource does not implement a status '
                                  'method, and must do so.')

    def last_job_data(self, pk=None, **kwargs):
        """
        Internal utility function for Unified Job Templates
        Returns data about the last job run off of that UJT
        """
        ujt = self.get(pk, include_debug_header=True, **kwargs)

        # Determine the appropriate inventory source update.
        if 'current_update' in ujt['related']:
            debug.log('A current job; retrieving it.', header='details')
            return client.get(ujt['related']['current_update'][7:]).json()
        elif ujt['related'].get('last_update', None):
            debug.log('No current job or update exists; retrieving the most '
                      'recent.', header='details')
            return client.get(ujt['related']['last_update'][7:]).json()
        else:
            raise exc.NotFound('No related jobs or updates exist.')

<<<<<<< HEAD
    def lookup_stdout(self, pk=None, start_line=None, end_line=None,
                      full=True):
=======
    def lookup_stdout(self, pk=None, start_line=None, end_line=None):
>>>>>>> 6164521e
        """
        Internal utility function to return standard out
        requires the pk of a unified job
        """
        stdout_url = '%s%d/stdout/' % (self.unified_job_type, pk)
        payload = {
            'format': 'json', 'content_encoding': 'base64',
            'content_format': 'ansi'}
        if start_line:
            payload['start_line'] = start_line
        if end_line:
            payload['end_line'] = end_line
        debug.log('Requesting a copy of job standard output', header='details')
        resp = client.get(stdout_url, params=payload).json()
        content = b64decode(resp['content'])

        return content

    @resources.command
    @click.option('--start-line', required=False, type=int,
                  help='Line at which to start printing the standard out.')
    @click.option('--end-line', required=False, type=int,
                  help='Line at which to end printing the standard out.')
    def stdout(self, pk, start_line=None, end_line=None, **kwargs):
        """
        Print out the standard out of a unified job to the command line.
<<<<<<< HEAD
        For Projects, print the standard out of most recent update.
        For Inventory Sources, print standard out of most recent sync.
        For Jobs, print the job's standard out.
        For Workflow Jobs, print a status table of its jobs.
=======
        For Projects, print the standard out of most recent update
        For Inventory Sources, print standard out of most recent sync
        For Jobs, print the job's standard out
>>>>>>> 6164521e
        """
        # resource is Unified Job Template
        if self.unified_job_type != self.endpoint:
            unified_job = self.last_job_data(pk, **kwargs)
            pk = unified_job['id']
        # resource is Unified Job, but pk not given
        elif not pk:
            unified_job = self.get(**kwargs)
            pk = unified_job['id']

        content = self.lookup_stdout(pk, start_line, end_line)
        if len(content) > 0:
            click.echo(content, nl=1)

        return {"changed": False}

    @resources.command
    @click.option('--interval', default=0.2,
                  help='Polling interval to refresh content from Tower.')
    @click.option('--timeout', required=False, type=int,
                  help='If provided, this command (not the job) will time out '
                       'after the given number of seconds.')
<<<<<<< HEAD
    def monitor(self, pk, parent_pk=None, timeout=None, interval=0.5,
=======
    def monitor(self, pk, parent_pk=None, timeout=None, interval=0.2,
>>>>>>> 6164521e
                outfile=sys.stdout, **kwargs):
        """
        Stream the standard output from a
            job, project update, or inventory udpate.
        """
        # If we do not have the unified job info, infer it from parent
        if pk is None:
            pk = self.last_job_data(parent_pk, **kwargs)['id']
        job_endpoint = '%s%s/' % (self.unified_job_type, pk)

        # Pause until job is in running state
        self.wait(pk, exit_on=['running', 'successful'])

        # Loop initialization
        start = time.time()
        start_line = 0
        result = client.get(job_endpoint).json()

        click.echo('\033[0;91m------Starting Standard Out Stream------\033[0m',
                   nl=2, file=outfile)

        # Poll the Ansible Tower instance for status and content,
        # and print standard out to the out file
        while not result['failed'] and result['status'] != 'successful':

            result = client.get(job_endpoint).json()

            # Put the process to sleep briefly.
            time.sleep(interval)

            # Make request to get standard out
<<<<<<< HEAD
            content = self.lookup_stdout(pk, start_line, full=False)
=======
            content = self.lookup_stdout(pk, start_line)
>>>>>>> 6164521e

            # In the first moments of running the job, the standard out
            # may not be available yet
            if not content.startswith("Waiting for results"):
                line_count = len(content.splitlines())
                start_line += line_count
                click.echo(content, nl=0)

            if timeout and time.time() - start > timeout:
                raise exc.Timeout('Monitoring aborted due to timeout.')

<<<<<<< HEAD
        # Special final line for closure with workflow jobs
        if self.endpoint == '/workflow_jobs/':
            click.echo(self.lookup_stdout(pk, start_line, full=True), nl=1)

=======
>>>>>>> 6164521e
        click.echo('\033[0;91m------End of Standard Out Stream--------\033[0m',
                   nl=2, file=outfile)

        if result['failed']:
            raise exc.JobFailure('Job failed.')

        # Return the job ID and other response data
        answer = OrderedDict((
            ('changed', True),
            ('id', pk),
        ))
        answer.update(result)
        # Make sure to return ID of resource and not update number
        # relevant for project creation and update
        if parent_pk:
            answer['id'] = parent_pk
        else:
            answer['id'] = pk
        return answer

    @resources.command
    @click.option('--min-interval',
                  default=1, help='The minimum interval to request an update '
                                  'from Tower.')
    @click.option('--max-interval',
                  default=30, help='The maximum interval to request an update '
                                   'from Tower.')
    @click.option('--timeout', required=False, type=int,
                  help='If provided, this command (not the job) will time out '
                       'after the given number of seconds.')
    def wait(self, pk, parent_pk=None, min_interval=1, max_interval=30,
             timeout=None, outfile=sys.stdout, exit_on=['successful'],
             **kwargs):
        """
        Wait for a running job to finish.
        Blocks further input until the job completes (whether successfully or
        unsuccessfully) and a final status can be given.
        """
        # If we do not have the unified job info, infer it from parent
        if pk is None:
            pk = self.last_job_data(parent_pk, **kwargs)['id']
        job_endpoint = '%s%s/' % (self.unified_job_type, pk)

        dots = itertools.cycle([0, 1, 2, 3])
        longest_string = 0
        interval = min_interval
        start = time.time()

        # Poll the Ansible Tower instance for status, and print the status
        # to the outfile (usually standard out).
        #
        # Note that this is one of the few places where we use `secho`
        # even though we're in a function that might theoretically be imported
        # and run in Python.  This seems fine; outfile can be set to /dev/null
        # and very much the normal use for this method should be CLI
        # monitoring.
        result = client.get(job_endpoint).json()
        last_poll = time.time()
        timeout_check = 0
        while result['status'] not in exit_on:
            # If the job has failed, we want to raise an Exception for that
            # so we get a non-zero response.
            if result['failed']:
                if is_tty(outfile) and not settings.verbose:
                    secho('\r' + ' ' * longest_string + '\n', file=outfile)
                raise exc.JobFailure('Job failed.')

            # Sanity check: Have we officially timed out?
            # The timeout check is incremented below, so this is checking
            # to see if we were timed out as of the previous iteration.
            # If we are timed out, abort.
            if timeout and timeout_check - start > timeout:
                raise exc.Timeout('Monitoring aborted due to timeout.')

            # If the outfile is a TTY, print the current status.
            output = '\rCurrent status: %s%s' % (result['status'],
                                                 '.' * next(dots))
            if longest_string > len(output):
                output += ' ' * (longest_string - len(output))
            else:
                longest_string = len(output)
            if is_tty(outfile) and not settings.verbose:
                secho(output, nl=False, file=outfile)

            # Put the process to sleep briefly.
            time.sleep(0.2)

            # Sanity check: Have we reached our timeout?
            # If we're about to time out, then we need to ensure that we
            # do one last check.
            #
            # Note that the actual timeout will be performed at the start
            # of the **next** iteration, so there's a chance for the job's
            # completion to be noted first.
            timeout_check = time.time()
            if timeout and timeout_check - start > timeout:
                last_poll -= interval

            # If enough time has elapsed, ask the server for a new status.
            #
            # Note that this doesn't actually do a status check every single
            # time; we want the "spinner" to spin even if we're not actively
            # doing a check.
            #
            # So, what happens is that we are "counting down" (actually up)
            # to the next time that we intend to do a check, and once that
            # time hits, we do the status check as part of the normal cycle.
            if time.time() - last_poll > interval:
                result = client.get(job_endpoint).json()
                last_poll = time.time()
                interval = min(interval * 1.5, max_interval)

                # If the outfile is *not* a TTY, print a status update
                # when and only when we make an actual check to job status.
                if not is_tty(outfile) or settings.verbose:
                    click.echo('Current status: %s' % result['status'],
                               file=outfile)

            # Wipe out the previous output
            if is_tty(outfile) and not settings.verbose:
                secho('\r' + ' ' * longest_string, file=outfile, nl=False)
                secho('\r', file=outfile, nl=False)

        # Return the job ID and other response data
        answer = OrderedDict((
            ('changed', True),
            ('id', pk),
        ))
        answer.update(result)
        # Make sure to return ID of resource and not update number
        # relevant for project creation and update
        if parent_pk:
            answer['id'] = parent_pk
        else:
            answer['id'] = pk
        return answer


class ExeResource(MonitorableResource):
    """Executable resource - defines status and cancel methods"""
    abstract = True

    @resources.command
    @click.option('--detail', is_flag=True, default=False,
                  help='Print more detail.')
    def status(self, pk=None, detail=False, **kwargs):
        """Print the current job status. This is used to check a running job.
        You can look up the job with the same parameters used for a get
        request."""
        # Remove default values (anything where the value is None).
        self._pop_none(kwargs)

        # Search for the record if pk not given
        if not pk:
            job = self.get(include_debug_header=True, **kwargs)
        # Get the job from Ansible Tower if pk given
        else:
            debug.log('Asking for job status.', header='details')
            finished_endpoint = '%s%d/' % (self.endpoint, pk)
            job = client.get(finished_endpoint).json()

        # In most cases, we probably only want to know the status of the job
        # and the amount of time elapsed. However, if we were asked for
        # verbose information, provide it.
        if detail:
            return job

        # Print just the information we need.
        return {
            'elapsed': job['elapsed'],
            'failed': job['failed'],
            'status': job['status'],
        }

    @resources.command
    @click.option('--fail-if-not-running', is_flag=True, default=False,
                  help='Fail loudly if the job is not currently running.')
    def cancel(self, pk=None, fail_if_not_running=False, **kwargs):
        """Cancel a currently running job.

        Fails with a non-zero exit status if the job cannot be canceled.
        You must provide either a pk or parameters in the job's identity.
        """
        # Search for the record if pk not given
        if not pk:
            existing_data = self.get(**kwargs)
            pk = existing_data['id']

        cancel_endpoint = '%s%d/cancel/' % (self.endpoint, pk)
        # Attempt to cancel the job.
        try:
            client.post(cancel_endpoint)
            changed = True
        except exc.MethodNotAllowed:
            changed = False
            if fail_if_not_running:
                raise exc.TowerCLIError('Job not running.')

        # Return a success.
        return {'status': 'canceled', 'changed': changed}


class Resource(ResourceMethods):
    """This is the parent class for all standard resources."""
    abstract = True

    @resources.command
    @click.option('--fail-on-found', default=False,
                  show_default=True, type=bool, is_flag=True,
                  help='If used, return an error if a matching record already '
                       'exists.')
    @click.option('--force-on-exists', default=False,
                  show_default=True, type=bool, is_flag=True,
                  help='If used, if a match is found on unique fields, other '
                       'fields will be updated to the provided values. If '
                       'False, a match causes the request to be a no-op.')
    def create(self, fail_on_found=False, force_on_exists=False, **kwargs):
        """Create an object.

        Fields in the resource's `identity` tuple are used for a lookup;
        if a match is found, then no-op (unless `force_on_exists` is set) but
        do not fail (unless `fail_on_found` is set).
        """
        return super(Resource, self).write(
            create_on_missing=True,
            fail_on_found=fail_on_found, force_on_exists=force_on_exists,
            **kwargs
        )

    @resources.command(ignore_defaults=True)
    @click.option('--create-on-missing', default=False,
                  show_default=True, type=bool, is_flag=True,
                  help='If used, and if options rather than a primary key are '
                       'used to attempt to match a record, will create the '
                       'record if it does not exist. This is an alias to '
                       '`create --force-on-exists`.')
    def modify(self, pk=None, create_on_missing=False, **kwargs):
        """Modify an already existing object.

        Fields in the resource's `identity` tuple can be used in lieu of a
        primary key for a lookup; in such a case, only other fields are
        written.

        To modify unique fields, you must use the primary key for the lookup.
        """
        return self.write(pk, create_on_missing=create_on_missing,
                          force_on_exists=True, **kwargs)<|MERGE_RESOLUTION|>--- conflicted
+++ resolved
@@ -880,12 +880,8 @@
         else:
             raise exc.NotFound('No related jobs or updates exist.')
 
-<<<<<<< HEAD
     def lookup_stdout(self, pk=None, start_line=None, end_line=None,
                       full=True):
-=======
-    def lookup_stdout(self, pk=None, start_line=None, end_line=None):
->>>>>>> 6164521e
         """
         Internal utility function to return standard out
         requires the pk of a unified job
@@ -912,16 +908,10 @@
     def stdout(self, pk, start_line=None, end_line=None, **kwargs):
         """
         Print out the standard out of a unified job to the command line.
-<<<<<<< HEAD
         For Projects, print the standard out of most recent update.
         For Inventory Sources, print standard out of most recent sync.
         For Jobs, print the job's standard out.
         For Workflow Jobs, print a status table of its jobs.
-=======
-        For Projects, print the standard out of most recent update
-        For Inventory Sources, print standard out of most recent sync
-        For Jobs, print the job's standard out
->>>>>>> 6164521e
         """
         # resource is Unified Job Template
         if self.unified_job_type != self.endpoint:
@@ -944,11 +934,7 @@
     @click.option('--timeout', required=False, type=int,
                   help='If provided, this command (not the job) will time out '
                        'after the given number of seconds.')
-<<<<<<< HEAD
     def monitor(self, pk, parent_pk=None, timeout=None, interval=0.5,
-=======
-    def monitor(self, pk, parent_pk=None, timeout=None, interval=0.2,
->>>>>>> 6164521e
                 outfile=sys.stdout, **kwargs):
         """
         Stream the standard output from a
@@ -980,11 +966,7 @@
             time.sleep(interval)
 
             # Make request to get standard out
-<<<<<<< HEAD
             content = self.lookup_stdout(pk, start_line, full=False)
-=======
-            content = self.lookup_stdout(pk, start_line)
->>>>>>> 6164521e
 
             # In the first moments of running the job, the standard out
             # may not be available yet
@@ -996,13 +978,10 @@
             if timeout and time.time() - start > timeout:
                 raise exc.Timeout('Monitoring aborted due to timeout.')
 
-<<<<<<< HEAD
         # Special final line for closure with workflow jobs
         if self.endpoint == '/workflow_jobs/':
             click.echo(self.lookup_stdout(pk, start_line, full=True), nl=1)
 
-=======
->>>>>>> 6164521e
         click.echo('\033[0;91m------End of Standard Out Stream--------\033[0m',
                    nl=2, file=outfile)
 
