--- conflicted
+++ resolved
@@ -63,31 +63,17 @@
             # the superclass implementation down to the subclass implementation.
             if not len(bases):
                 continue
-<<<<<<< HEAD
-            superclass = bases[0]
-            super_method = getattr(superclass, key, None)
-            if super_method and getattr(super_method, '_cli_command', False):
-                # Copy the click parameters from the parent method to the child.
-                cp = getattr(value, '__click_params__', [])
-                cp = getattr(super_method, '__click_params__', []) + cp
-                value.__click_params__ = cp
-
-                # Copy the command attributes from the parent to the child, if the child has not overridden them.
-                for attkey, attval in super_method._cli_command_attrs.items():
-=======
             cp = []
             baseattrs = {}
             for superclass in bases:
                 super_method = getattr(superclass, key, None)
                 if super_method and getattr(super_method, '_cli_command', False):
-                    # Copy the click parameters from the parent method to the
-                    # child.
+                    # Copy the click parameters from the parent method to the child.
                     for param in getattr(super_method, '__click_params__', []):
                         if param not in cp:
                             cp.append(param)
 
-                    # Copy the command attributes from the parent to the child,
-                    # if the child has not overridden them.
+                    # Copy the command attributes from the parent to the child, if the child has not overridden them.
                     for attkey, attval in getattr(super_method, '_cli_command_attrs', {}).items():
                         baseattrs.setdefault(attkey, attval)
             if cp:
@@ -103,7 +89,6 @@
                     if param not in value.__click_params__:
                         value.__click_params__.append(param)
                 for attkey, attval in baseattrs.items():
->>>>>>> 02b0edf2
                     value._cli_command_attrs.setdefault(attkey, attval)
 
         disabled_methods = attrs.pop('disabled_methods', set())
@@ -484,14 +469,9 @@
     @click.option('all_pages', '-a', '--all-pages', is_flag=True, default=False, show_default=True,
                   help='If set, collate all pages of content from the API when returning results.')
     @click.option('--page', default=1, type=int, show_default=True,
-<<<<<<< HEAD
                   help='The page to show. Ignored if --all-pages is sent.')
-=======
-                  help='The page to show. Ignored if --all-pages '
-                       'is sent.')
     @click.option('--page-size', type=int, show_default=True, required=False,
                   help='Number of records to show. Ignored if --all-pages.')
->>>>>>> 02b0edf2
     @click.option('-Q', '--query', required=False, nargs=2, multiple=True,
                   help='A key and value to be passed as an HTTP query string key and value to the Tower API.'
                        ' Will be run through HTTP escaping. This argument may be sent multiple times.\n'
